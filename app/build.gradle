apply plugin: 'com.android.application'

apply plugin: 'kotlin-android'

apply plugin: 'kotlin-android-extensions'

apply plugin: 'kotlin-kapt'

android {
    compileSdkVersion 28
    defaultConfig {
        applicationId "tech.ula"
        minSdkVersion 21
        targetSdkVersion 28
<<<<<<< HEAD
        versionCode 34
        versionName "1.0.3"
=======
        versionCode 33
        versionName "1.0.2"
>>>>>>> 225a193a

        testInstrumentationRunner "android.support.test.runner.AndroidJUnitRunner"
        vectorDrawables.useSupportLibrary = true
        buildConfigField 'boolean', 'ENABLE_PLAY_SERVICES', 'true'

        javaCompileOptions {
            annotationProcessorOptions {
                arguments = ["room.schemaLocation": "$projectDir/schemas".toString()]
            }
        }
    }
    buildTypes {
        debug {
            debuggable true
            minifyEnabled false
            buildConfigField 'boolean', 'ENABLE_PLAY_SERVICES', 'false'
        }
        release {
            debuggable false
            minifyEnabled false
            proguardFiles getDefaultProguardFile('proguard-android.txt'), 'proguard-rules.pro'
        }
    }
    sourceSets {
        androidTest.assets.srcDirs += files("$projectDir/schemas".toString())
    }
    // Enable this and run lintVitalRelease task to check missing translations.
    lintOptions {
        disable 'MissingTranslation'
    }
}

androidExtensions {
    experimental true
}

kotlin {
    experimental {
        coroutines 'enable'
    }
}

configurations {
    ktlint
}

dependencies {
    ktlint "com.github.shyiko:ktlint:0.29.0"
}

task ktlint(type: JavaExec, group: "verification") {
    description = "Check Kotlin code style."
    classpath = configurations.ktlint
    main = "com.github.shyiko.ktlint.Main"
    args "src/**/*.kt"
}
check.dependsOn ktlint

task ktlintFormat(type: JavaExec, group: "formatting") {
    description = "Fix Kotlin code style deviations."
    classpath = configurations.ktlint
    main = "com.github.shyiko.ktlint.Main"
    args "-F", "src/**/*.kt"
}

task testAll(dependsOn: ['test', 'connectedAndroidTest']) {
    description = "Run all unit and instrumented tests."
}

dependencies {
    implementation fileTree(dir: 'libs', include: ['*.jar'])
    implementation "org.jetbrains.kotlin:kotlin-stdlib-jdk7:$kotlin_version"
    implementation "org.jetbrains.anko:anko-commons:$anko_version"
    implementation "org.jetbrains.anko:anko-sqlite:$anko_version"
    implementation "org.jetbrains.anko:anko-coroutines:$anko_version"
    implementation "org.jetbrains.kotlinx:kotlinx-coroutines-android:$kotlinx_coroutines_version"
    implementation "android.arch.persistence.room:runtime:$room_version"
    kapt "android.arch.persistence.room:compiler:$room_version"
    implementation "android.arch.lifecycle:extensions:$arch_version"
    implementation "android.arch.navigation:navigation-fragment-ktx:$navigation_version"
    implementation "android.arch.navigation:navigation-ui-ktx:$navigation_version"
    implementation 'com.android.support.constraint:constraint-layout:1.1.3'
    implementation "com.android.support:design:$support_library_version"
    implementation "com.android.support:preference-v7:$support_library_version"

    testImplementation 'junit:junit:4.12'
    testImplementation "org.mockito:mockito-core:$mockito_version"
    testImplementation "org.mockito:mockito-inline:$mockito_version"
    testImplementation "com.nhaarman.mockitokotlin2:mockito-kotlin:$mockito_kotlin_version"
    testImplementation "android.arch.core:core-testing:$core_testing_version"
    androidTestImplementation "org.mockito:mockito-android:$mockito_version"
    androidTestImplementation "android.arch.core:core-testing:$core_testing_version"
    androidTestImplementation 'com.android.support.test:runner:1.0.2'
    androidTestImplementation "com.android.support.test.espresso:espresso-core:$espresso_version"
    androidTestImplementation "com.android.support.test.espresso:espresso-intents:$espresso_version"
    androidTestImplementation "android.arch.persistence.room:testing:$arch_version"
}<|MERGE_RESOLUTION|>--- conflicted
+++ resolved
@@ -12,14 +12,9 @@
         applicationId "tech.ula"
         minSdkVersion 21
         targetSdkVersion 28
-<<<<<<< HEAD
         versionCode 34
         versionName "1.0.3"
-=======
-        versionCode 33
-        versionName "1.0.2"
->>>>>>> 225a193a
-
+        
         testInstrumentationRunner "android.support.test.runner.AndroidJUnitRunner"
         vectorDrawables.useSupportLibrary = true
         buildConfigField 'boolean', 'ENABLE_PLAY_SERVICES', 'true'

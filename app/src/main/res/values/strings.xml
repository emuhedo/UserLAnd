<resources>
    <string name="app_name">UserLAnd</string>
    <string name="welcome">Welcome to UserLAnd!</string>

    <!-- Labels -->
    <string name="apps">Apps</string>
    <string name="sessions">Sessions</string>
    <string name="edit_session">Edit Session</string>
    <string name="filesystems">Filesystems</string>
    <string name="edit_filesystem">Edit Filesystem</string>
    <string name="settings">Settings</string>
    <string name="help">Help</string>
    <string name="toc">Terms &amp; Conditions</string>

<<<<<<< HEAD
=======
    <!-- Buttons -->
    <string name="launch">Launch</string>
    <string name="button_continue">Continue</string>

>>>>>>> e40e90c8
    <!-- Context Menus -->
    <string name="app_info">App Info</string>
    <string name="stop_app">Stop App</string>
    <string name="kill_service">Kill Service</string>
    <string name="edit">Edit</string>
    <string name="delete">Delete</string>
    <string name="save">Save</string>
    <string name="add">Add</string>

    <!-- Hints -->
    <string name="hint_filesystem_name">Filesystem name</string>
    <string name="hint_session_name">Session Name</string>
    <string name="hint_username">Username</string>
    <string name="hint_password">Password</string>
    <string name="hint_vncpassword">VNC Password</string>

    <!-- Default Values -->
    <string name="default_password">userland</string>
    
    <!-- Errors -->
    <string name="error_session_name">You must provide a session name</string>
    <string name="error_filesystem_name">You must provide a filesystem name</string>
    <string name="error_username">You must provide a username</string>
    <string name="error_empty_field">Each field must be entered!</string>
    <string name="error_app_description_not_found">Could not find a description for this app. Try refreshing.</string>
    <string name="error_vnc_password_too_long">VNC Password must be less than 8 characters!</string>
    <string name="error_username_invalid">Username has invalid characters</string>
    <string name="error_password_invalid">Password has invalid characters</string>
    <string name="error_vncpassword_invalid">VNC Password has invalid characters</string>

    <!-- Prompts -->
    <string name="prompt_filesystem">Filesystem:</string>
    <string name="prompt_service_type">Service Type:</string>
    <string name="prompt_client_type">Client Type:</string>
    <string name="prompt_app_pulldown">No Apps downloaded yet.\n Swipe down to refresh.</string>

    <!-- Notification strings -->
    <string name="services_notification_channel_id">UserLAndServices</string>
    <string name="services_notification_channel_name">Services</string>
    <string name="services_notification_channel_description">Persistent services</string>
    <string name="service_notification_title">UserLAnd</string>
    <string name="service_notification_description">UserLAnd is running a background service.</string>

    <!-- Progress bar messages -->
    <string name="progress_fetching_asset_lists">Fetching asset lists&#8230;</string>
    <string name="progress_checking_for_required_updates">Checking whether updates are required&#8230;</string>
    <string name="progress_downloading">Downloading required assets&#8230;</string>
    <string name="progress_downloading_check_updates">Looking for updates.</string>
    <string name="progress_downloading_out_of">%1$d out of %2$d complete</string>
    <string name="progress_copying_downloads">Copying downloaded files to local storage&#8230;</string>
    <string name="progress_setting_up">Setting up filesystem&#8230;</string>
    <string name="progress_setting_up_extract_text">Extracting: %1$s</string>
    <string name="progress_starting">Starting service&#8230;</string>
    <string name="progress_connecting">Connecting to service&#8230;</string>

    <!-- Preferences -->
    <string name="pref_app_category">App Preferences</string>
    <string name="pref_enable_default_password_message">Default Password Message Enabled</string>
    <string name="pref_default_landing_page_title">Default Landing Page</string>
    <string name="pref_default_landing_page_message">Select the page you would like to open the app with.</string>
    <string name="pref_proot_category">PRoot Preferences</string>
    <string name="pref_proot_debugging_enabled_title">PRoot Debugging Logs Enabled</string>
    <string name="pref_proot_debugging_enabled_summary">Only necessary if having problems with the app. Log file stored at\n/mnt/sdcard/PRoot_Debug_Log</string>
    <string name="pref_proot_debugging_level_title">Debug Verbosity Level</string>
    <string name="pref_proot_debugging_level_summary">The higher the number, the greater the verbosity.</string>
    <string name="pref_proot_debugging_level_default">-1</string>
    <string name="pref_proot_local_file_enabled_title">Log To Local File</string>
    <string name="pref_proot_local_file_enabled_summary">Store (potentially large) file at /mnt/sdcard/PRoot_Debug_Log</string>
    <string name="pref_proot_delete_debug_file_title">Delete Debug File</string>

    <!-- Help Activity -->
    <string name="beta_message">UserLAnd is currently in beta! Not all features will be available yet.
    Bugs will be present, but please report them to us!</string>
    <string name="supported_services">Currently supported services:</string>
    <string name="supported_clients">Currently supported clients:</string>
    <string name="default_password_message">The default session password is: userland</string>

    <!-- Supported Services -->
    <string name="support_dropbear">SSH - Dropbear</string>
    <string name="support_tightvnc">VNC - TightVNC</string>

    <!-- Client Types -->
    <string name="client_ssh">SSH</string>
    <string name="client_vnc">VNC</string>

    <!-- Support Clients -->
    <string name="support_connectbot">SSH - ConnectBot</string>
    <string name="support_bvnc">VNC - bVNC</string>

    <!-- Permissions necessary alert -->
    <string name="alert_permissions_necessary_title">UserLAnd requires permissions!</string>
    <string name="alert_permissions_necessary_message">To continue, enable storage permissions to allow UserLAnd to download files and move them from external storage to app local storage.</string>
    <string name="alert_permissions_necessary_ok_button">Ok</string>
    <string name="alert_permissions_necessary_cancel_button">Cancel</string>

    <!-- Network unavailable alert -->
    <string name="alert_network_unavailable_title">No network available</string>
    <string name="alert_network_unavailable_message">UserLAnd requires network availability to download required assets.</string>
    <string name="alert_network_unavailable_cancel_button">Cancel</string>

    <!-- Asset list failure alert -->
    <string name="alert_asset_list_failure_title">Could not retrieve asset lists.</string>
    <string name="alert_asset_list_failure_message">Either the asset lists cannot be fetched or they are not cached locally. Please try again shortly.</string>
    <string name="alert_asset_list_failure_positive_button">OK!</string>

    <!-- Extraction failure alert -->
    <string name="alert_extraction_failure_title">Could not extract filesystem.</string>
    <string name="alert_extraction_failure_message">Something went wrong. Try deleting the filesystem and trying again.</string>
    <string name="alert_extraction_failure_positive_button">OK!</string>

    <!-- Filesystem missing assets alert -->
    <string name="alert_filesystem_missing_requirements_title">This filesystem is missing required assets!</string>
    <string name="alert_filesystem_missing_requirements_message">Please try starting the session again, and report this to a developer!</string>
    <string name="alert_filesystem_missing_requirements_positive_button">OK!</string>

    <!-- Wifi alert -->
    <string name="alert_wifi_disabled_title">No wifi!</string>
    <string name="alert_wifi_disabled_message">A large asset (~80mb) needs to be downloaded.</string>
    <string name="alert_wifi_disabled_continue_button">Continue</string>
    <string name="alert_wifi_disabled_turn_on_wifi_button">Turn On Wifi</string>
    <string name="alert_wifi_disabled_cancel_button">Cancel</string>

    <!-- Toasts -->
    <string name="filesystem_delete_failure">Failed to delete!</string>
    <string name="session_unique_name_required">Sessions require a unique name!</string>
    <string name="filesystem_unique_name_required">Filesystems require a unique name!</string>
    <string name="download_client_app">Please download the associated client app and try again.</string>
    <!-- TODO remove this once multisession support is implemented -->
    <string name="single_session_supported">UserLAnd currently only supports a single active session!</string>
    <string name="no_supported_architecture">UserLAnd does not currently support your devices architecture.</string>
    <string name="debug_log_deleted">Debug log deleted or does not exist!</string>
    <string name="filesystem_extraction_failed">Could not extract filesystem!</string>
    <string name="no_assets_need_updating">No assets need updating!</string>
    <string name="client_not_found">Could not find a way to handle the type of client this session is attempting to start!</string>

    <!-- Content descriptions -->
    <string name="desc_inactive">Image: session inactive</string>
    <string name="desc_active">Image: session active</string>
    <string name="desc_arrow">Image: Arrow denoting connection between session and filesystem.</string>
    <string name="desc_filesystem_type">Image: Distribution logo</string>

    <!-- Misc -->
    <string name="free_annotation">(Free)</string>
    <string name="paid_annotation">(Paid)</string>
    <string name="custom_sessions">Custom Sessions</string>
    <string name="apps_sessions">Apps Sessions</string>

    <string name="toc_text">End User License Agreement for UserLAnd Software\n\n
        Please read this End User License Agreement (“EULA”) before You purchase the Software and/or subsequently download and use the Software.\n\nBy purchasing and/or downloading and using the Software, You agree, without reservation, to be bound by the terms of this EULA. If You do not agree with the terms of this EULA, please do not purchase the full functionality and/or download and use the Software.\n\n
        If You accept the terms and conditions in this EULA on behalf of a company or other legal entity, You warrant that You have full legal authority to accept the terms and conditions in this EULA on behalf of such company or other legal entity, and to legally bind such company or other legal entity.\n\n
        You may not accept this EULA if You are not of legal age to form a binding contract with UserLAnd.\n\n
        Definition\n
        In this EULA herein the words below shall have the defined meaning assigned to them in this clause, unless the context requires otherwise:\n
        “Activate” turning the Free version into the Full version of the same application through a purchase at the Google Play store or Apple App store;\n
        “UserLAnd” UserLAnd Technologies, LLC;\n
        “Documentation” the detailed information about the Software, its features and the system requirements as made available on the website of UserLAnd, as amended from time to time;\n
        “Full version” the license for the Software for the term specified on the webpage of the store where You purchase the license, or in any applicable agreement concerning the purchase of the license (as stand-alone product or as part of a subscription) to Use the Software;\n
        “Open Source Software” any software that requires as a condition of use, copying, modification and/or distribution of such software that such software or other software incorporated into, derived from or distributed with such software (a) be disclosed or distributed in source code form, and (b) be licensed for the purpose of making and/or distributing derivative works, and &#169; be redistributable at no charge;\n
        “Software” any software application and/or all of the contents of the files and/or other media, including software setup files, licensed to You by UserLAnd, including any Updates;\n
        “Trial version” the license for the Software with reduced functionality for the sole purpose of testing and evaluating the Software;\n
        “Updates” any modified versions and updates of, and additions to the Software (excluding upgrades of the Software);\n
        “Use” the access, download, install, copy or receiving of the benefit from using the Software in accordance with the documentation.\n
        “You” you, the final and ultimate user of the Software or the authorized representative of a company or other legal entity that will be the final and ultimate user of the Software, and the company or other legal entity that will be the final and ultimate user of the Software, if applicable.\n\n
        1. General Terms\n
        1.1 This EULA applies to any licenses granted to You by UserLAnd for the use of the Software.\n
        By purchasing the Software and/or downloading and using the Software, You enter into this EULA with UserLAnd.\n
        1.2 This EULA may be modified from time to time. UserLAnd will notify you of such modifications on its website or otherwise, e.g. by using the email address used relating to the download of the Trial version or purchase of the Full version. Any modifications to this EULA shall only apply upon acceptance by You.\n\n
        2. License Grant\n
        2.1 UserLAnd grants You a non-exclusive, non-transferable, limited, revocable license to Use the Software in accordance with this EULA. UserLAnd reserves all rights not expressly granted to You.\n
        2.2 UserLAnd is and remains the owner of any intellectual property rights with respect to the Software. You shall not acquire any ownership rights other than a license to the Software as result of Your Use of the Software.\n\n
        3. Permitted use and restrictions\n
        3.1 In order to be able to install the Software and receive Updates and upgrades, Your computer shall have access to the Internet, must have a Google Play or Apple App Store account and shall meet the system requirements described in the Documentation that can be found on the webpage: www.userland.tech.\n
        3.2 You may Use the Software on multiple devices associated with one email address, unless You have purchased (a) a volume license or (b) more than one Full version or Trial version. In the event You have purchased a volume license or more than one Full version or Trial version, the number of computers You may Use the Software on shall not exceed the number of the Full version or Trial version purchased.\n
        3.3 If You exceed the limit or violate the terms of this EULA, UserLAnd reserves the right to disable or block your account from accessing the Full version or Trial version.\n
        3.4 You shall Use the Full version or Trial version in accordance with applicable laws and shall not:\n
        rent, lease, lend, sell, redistribute, sublicense or otherwise commercially exploit the Full version or the Trial version;\n
        assign the Full version or the Trial version without prior written approval of UserLAnd;\n
        Use the Full version or Trial version for any unlawful or illegal activity, or to facilitate an unlawful or illegal activity;\n
        delete or alter any disclaimers, warnings, copyright or other proprietary notices accompanying the Software; or\n
        copy (except as otherwise provided in this EULA), adapt, translate, decompile, reverse engineer, disassemble, attempt to derive the source code of, modify or create derivative works of the Software or any parts thereof, except to the extent permitted by applicable law.\n
        UserLAnd may modify the Software at any time at its sole discretion and without notice to You, for example to comply with applicable law or a court order, to avoid a third party infringement claim or to provide Updates and upgrades.\n
        Certain components of the Software are Open Source Software and licensed under the terms of the applicable license(s) of the Open Source Software. You shall adhere to these terms and conditions, which can be found via the webpage: www.userland.tech.\n\n
        4. Maintenance and support\n
        4.1 UserLAnd will notify You of any available Updates and upgrades.\n
        4.2 You will be entitled to receive software Updates periodically from UserLAnd.\n
        4.3 You may need to pay an additional fee in order to be able to download an upgrade that offers additional functionality beyond the Trial version.\n
        4.4 Any maintenance and support provided by UserLAnd, including the provision of Updates and upgrades, will be provided in an adequate way on an “as is” basis without any warranty, as soon as reasonably practicable, subject to availability of personnel.\n\n
        5. Use of data\n
        5.1 UserLAnd and its subsidiaries may periodically collect and use technical and related data concerning the Software You have licensed, including about the version number of the Software You have installed and about the system You have installed the Software on. UserLAnd will use such data to facilitate maintenance and support with respect to the Software, to improve its products and to provide further services or technologies to You.\n
        5.2 UserLAnd may process personal data with respect to You, to provide maintenance and support to You with respect to the Software and to comply with its obligations under this EULA. To the extent UserLAnd will process personal data, it will comply with its obligations under the applicable data protection law. Please see the Privacy Policy for more details on the processing of Your personal data that UserLAnd has collected and received through its website.\n\n
        6. Disclaimer\n
        6.1 Please Use the Software at Your own risk and the entire risk as to satisfaction, quality, performance and accuracy is with You.\n
        6.2 The Software and accompanying documentation are provided on an “as is” and “as available” basis without warranty - express or implied- of any kind, and UserLAnd specifically disclaims the warranty of merchantability or fitness for a particular purpose. No oral or written advice given by UserLAnd, its dealers, distributors, agents or employees shall create a warranty or in any way increase the scope of this warranty and You may not rely upon such information or advice.\n\n
        7. Limitation on Liability\n
        7.1 The liability of UserLAnd and any third party that has been involved in the creation, production, or delivery of the Software for all damages arising out of or in any way relating to the License version, the Trial version, the Full version, the Software and/or this EULA shall in no event exceed the total amount of $99.\n
        7.2 UserLAnd and any third party that has been involved in the creation, production, or delivery of the Software shall not be liable to You for any lost profits, lost revenues or opportunities, downtime, or any consequential damages or costs, resulting from any claim or cause of action based on breach of warranty, breach of contract, negligence, or any other legal theory, even if UserLAnd and any third party knew or should have known of the possibility thereof. In no event shall the aggregate liability of UserLAnd and any third party exceed the amount stated in 7.1 of this Agreement."\n
        7.3 The limitations of liability referred to in clause 7.1 and 7.2 shall not apply in the event that: (i) any negligence on the part of UserLAnd leads to death or physical injury or (ii) damages arise from the intent, willful misconduct or gross negligence of UserLAnd or the management of UserLAnd.\n\n
        8. Termination\n
        8.1 This EULA will remain in full force until termination of this Agreement by either Party.\n
        8.2 Upon termination of the Full version or Trial version, You shall cease all use of the Software and shall destroy all copies thereof.\n
        8.3 You acknowledge that the provisions of this EULA, which by their nature are intended to survive termination, will remain in effect after termination of this EULA.\n\n
        9. Governing law and disputes\n
        9.1 This EULA shall be governed by and construed in accordance with the laws of the State of Colorado, excluding its conflicts of law rules.\n
        9.2 Any dispute between UserLAnd and You shall exclusively be heard in a competent court of law located in Denver, Colorado.</string>
</resources><|MERGE_RESOLUTION|>--- conflicted
+++ resolved
@@ -12,13 +12,9 @@
     <string name="help">Help</string>
     <string name="toc">Terms &amp; Conditions</string>
 
-<<<<<<< HEAD
-=======
     <!-- Buttons -->
-    <string name="launch">Launch</string>
     <string name="button_continue">Continue</string>
 
->>>>>>> e40e90c8
     <!-- Context Menus -->
     <string name="app_info">App Info</string>
     <string name="stop_app">Stop App</string>

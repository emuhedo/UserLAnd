package tech.ula

import android.Manifest
import android.app.DownloadManager
import android.arch.lifecycle.Observer
import android.arch.lifecycle.ViewModelProviders
import android.content.BroadcastReceiver
import android.content.Context
import android.content.Intent
import android.content.IntentFilter
import android.content.pm.PackageManager
import android.net.wifi.WifiManager
import android.os.Bundle
import android.support.v4.app.ActivityCompat
import android.support.v4.content.ContextCompat
import android.support.v7.app.AppCompatActivity
import android.view.ContextMenu
import android.view.Menu
import android.view.MenuItem
import android.view.View
import android.view.animation.AlphaAnimation
import android.widget.AdapterView
import kotlinx.android.synthetic.main.activity_session_list.*
import kotlinx.android.synthetic.main.list_item_session.view.*
import kotlinx.coroutines.experimental.*
import org.jetbrains.anko.longToast
import org.jetbrains.anko.toast
import tech.ula.database.models.Session
import tech.ula.ui.SessionListAdapter
import tech.ula.ui.SessionViewModel
import tech.ula.utils.*

class SessionListActivity : AppCompatActivity() {

    private lateinit var sessionList: List<Session>
    private lateinit var sessionAdapter: SessionListAdapter

    private var activeSessions = false

    private val sessionViewModel: SessionViewModel by lazy {
        ViewModelProviders.of(this).get(SessionViewModel::class.java)
    }

    private val sessionChangeObserver = Observer<List<Session>> {
        it?.let {
            sessionList = it

            activeSessions = sessionList.any { it.active }

            sessionAdapter = SessionListAdapter(this, sessionList)
            list_sessions.adapter = sessionAdapter
        }
    }

    private val downloadList: ArrayList<Long> = ArrayList()

    private val downloadBroadcastReceiver = object : BroadcastReceiver() {
        override fun onReceive(context: Context?, intent: Intent?) {
            val downloadId = intent?.getLongExtra(DownloadManager.EXTRA_DOWNLOAD_ID, -1)
            downloadList.remove(downloadId)
        }
    }

    private val fileManager by lazy {
        FileUtility(this)
    }

    private val notificationManager by lazy {
        NotificationUtility(this)
    }

    private val serverUtility by lazy {
        ServerUtility(this)
    }

    private val clientUtility by lazy {
        ClientUtility(this)
    }

    private val filesystemUtility by lazy {
        FilesystemUtility(this)
    }

    override fun onCreate(savedInstanceState: Bundle?) {
        super.onCreate(savedInstanceState)
        setContentView(R.layout.activity_session_list)
        setSupportActionBar(toolbar)
        supportActionBar?.setTitle(R.string.sessions)
        notificationManager.createServiceNotificationChannel() // Android O requirement

        sessionViewModel.getAllSessions().observe(this, sessionChangeObserver)

        registerForContextMenu(list_sessions)
        list_sessions.onItemClickListener = AdapterView.OnItemClickListener {
            _, view, position, _ ->
            val session = sessionList[position]
            if(!session.active) {
                if (!activeSessions) {
                    startSession(session, view)
                } else {
                    longToast(R.string.single_session_supported)
                }
            }
            else {
                clientUtility.startClient(session)
            }
        }

        registerReceiver(downloadBroadcastReceiver, IntentFilter(DownloadManager.ACTION_DOWNLOAD_COMPLETE))

        if(ContextCompat.checkSelfPermission(this, Manifest.permission.READ_EXTERNAL_STORAGE) != PackageManager.PERMISSION_GRANTED ||
                ContextCompat.checkSelfPermission(this, Manifest.permission.WRITE_EXTERNAL_STORAGE) != PackageManager.PERMISSION_GRANTED) {
            ActivityCompat.requestPermissions(this, arrayOf(Manifest.permission.READ_EXTERNAL_STORAGE, Manifest.permission.WRITE_EXTERNAL_STORAGE), 0)
        }
        fab.setOnClickListener { navigateToSessionEdit(Session(0, filesystemId = 0)) }

        progress_bar_session_list.visibility = View.VISIBLE
    }

    override fun onRequestPermissionsResult(requestCode: Int, permissions: Array<out String>, grantResults: IntArray) {
        super.onRequestPermissionsResult(requestCode, permissions, grantResults)
        //TODO handle cases appropriately
        when(requestCode) {
            0 -> {
                if(grantResults.isNotEmpty() && grantResults[0] == PackageManager.PERMISSION_GRANTED) {
                    toast("yay!")
                }
                else {
                    toast("boo!")
                }
                return
            }
        }
    }

    override fun onCreateOptionsMenu(menu: Menu): Boolean {
        menuInflater.inflate(R.menu.menu_main, menu)
        return true
    }

    override fun onOptionsItemSelected(item: MenuItem): Boolean {
        return when (item.itemId) {
            R.id.menu_item_file_system_management -> navigateToFilesystemManagement()
            R.id.menu_item_settings -> navigateToSettings()
            R.id.menu_item_help -> navigateToHelp()
            else -> super.onOptionsItemSelected(item)
        }
    }

    override fun onCreateContextMenu(menu: ContextMenu?, v: View?, menuInfo: ContextMenu.ContextMenuInfo?) {
        super.onCreateContextMenu(menu, v, menuInfo)
        menuInflater.inflate(R.menu.context_menu_sessions, menu)
    }

    override fun onContextItemSelected(item: MenuItem): Boolean {
        val menuInfo = item.menuInfo as AdapterView.AdapterContextMenuInfo
        val position = menuInfo.position
        val session = sessionList[position]
        return when(item.itemId) {
            R.id.menu_item_session_kill_service -> stopService(session)
            R.id.menu_item_session_edit -> navigateToSessionEdit(session)
            R.id.menu_item_session_delete -> deleteSession(session)
            else -> super.onContextItemSelected(item)
        }
    }

    fun stopService(session: Session): Boolean {
        // TODO update all sessions relying on service
        // TODO more granular service killing
        if(session.active) {
            session.active = false
            sessionViewModel.updateSession(session)
            val view = list_sessions.getChildAt(sessionList.indexOf(session))
            view.image_list_item_active.setImageResource(R.drawable.ic_block_red_24dp)

            val serviceIntent = Intent(this, ServerService::class.java)
            serviceIntent.putExtra("type", "kill")
            serviceIntent.putExtra("session", session)

            startService(serviceIntent)
        }
        return true
    }

    fun deleteSession(session: Session): Boolean {
        sessionViewModel.deleteSessionById(session.id)
        return true
    }

    private fun navigateToFilesystemManagement(): Boolean {
        val intent = Intent(this, FilesystemListActivity::class.java)
        startActivity(intent)
        return true
    }

    private fun navigateToSettings(): Boolean {
        val intent = Intent(this, SettingsActivity::class.java)
        startActivity(intent)
        return true
    }

    private fun navigateToHelp(): Boolean {
        val intent = Intent(this, HelpActivity::class.java)
        startActivity(intent)
        return true
    }

    private fun navigateToSessionEdit(session: Session?): Boolean {
        val intent = Intent(this, SessionEditActivity::class.java)
        session?.let { intent.putExtra("session", session) }
        startActivity(intent)
        return true
    }

    private fun startSession(session: Session, view: View) {
        val filesystemDirectoryName = session.filesystemId.toString()
        var assetsWereDownloaded = false
        launchAsync {
            val inAnimation = AlphaAnimation(0f, 1f)
            inAnimation.duration = 200
            layout_progress.animation = inAnimation
            layout_progress.visibility = View.VISIBLE

            val downloadManager = DownloadUtility(this@SessionListActivity)
            // TODO adjust requirements dynamically
            downloadManager.addRequirements("debian")
            if (downloadManager.checkIfLargeRequirement()) {
                val result = downloadManager.displayWifiChoices()
                when (result) {
                    DownloadUtility.TURN_ON_WIFI -> {
                        startActivity(Intent(WifiManager.ACTION_PICK_WIFI_NETWORK))
                        return@launchAsync
                    }
                    DownloadUtility.CANCEL -> {
                        return@launchAsync
                    }

                }
            }

            text_session_list_progress_update.setText(R.string.progress_downloading)
            asyncAwait {
                downloadList.addAll(downloadManager.downloadRequirements())
                while (downloadList.isNotEmpty()) {
                    assetsWereDownloaded = true
                    delay(500)
                }
                if (assetsWereDownloaded) {
                    fileManager.moveDownloadedAssetsToSharedSupportDirectory()
                    fileManager.correctFilePermissions()
                }
            }

            text_session_list_progress_update.setText(R.string.progress_setting_up)
            asyncAwait {
                // TODO support multiple distribution types
                // TODO only copy when newer versions have been downloaded (and skip rootfs)
                fileManager.copyDistributionAssetsToFilesystem(filesystemDirectoryName, "debian")
                if (!fileManager.statusFileExists(filesystemDirectoryName, ".success_filesystem_extraction")) {
                    filesystemUtility.extractFilesystem(filesystemDirectoryName)
                }
            }

            // TODO some check to determine if service is started
            text_session_list_progress_update.setText(R.string.progress_starting)
<<<<<<< HEAD
            val serviceIntent = Intent(this@SessionListActivity, ServerService::class.java)
            serviceIntent.putExtra("type", "start")
            serviceIntent.putExtra("session", session)
            startService(serviceIntent)
//            asyncAwait {
//                notificationManager.startPersistentServiceNotification()
//                session.pid = serverUtility.startServer(session)
//                delay(500)
//            }
=======
            asyncAwait {
                session.pid = serverUtility.startServer(session)
                while (!serverUtility.isServerRunning(session)) {
                    delay(500)
                }
            }
>>>>>>> 3f902920

            text_session_list_progress_update.setText(R.string.progress_connecting)
            asyncAwait {
                clientUtility.startClient(session)
            }

            session.active = true
            sessionViewModel.updateSession(session)

            val outAnimation = AlphaAnimation(1f, 0f)
            outAnimation.duration = 200
            layout_progress.animation = outAnimation
            layout_progress.visibility = View.GONE
        }
    }
}<|MERGE_RESOLUTION|>--- conflicted
+++ resolved
@@ -263,7 +263,6 @@
 
             // TODO some check to determine if service is started
             text_session_list_progress_update.setText(R.string.progress_starting)
-<<<<<<< HEAD
             val serviceIntent = Intent(this@SessionListActivity, ServerService::class.java)
             serviceIntent.putExtra("type", "start")
             serviceIntent.putExtra("session", session)
@@ -273,14 +272,6 @@
 //                session.pid = serverUtility.startServer(session)
 //                delay(500)
 //            }
-=======
-            asyncAwait {
-                session.pid = serverUtility.startServer(session)
-                while (!serverUtility.isServerRunning(session)) {
-                    delay(500)
-                }
-            }
->>>>>>> 3f902920
 
             text_session_list_progress_update.setText(R.string.progress_connecting)
             asyncAwait {

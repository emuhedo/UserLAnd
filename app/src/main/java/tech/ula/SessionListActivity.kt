--- conflicted
+++ resolved
@@ -49,12 +49,7 @@
             sessionList = it
 
             for(session in sessionList) {
-<<<<<<< HEAD
-                if(session.active)
-                    session.active = serverUtility.isServerRunning(session)
-=======
                 if(session.active) session.active = serverUtility.isServerRunning(session)
->>>>>>> 54d6e3fc
             }
             activeSessions = sessionList.any { it.active }
 

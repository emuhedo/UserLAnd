package tech.ula

import android.app.DownloadManager
import android.app.Service
import android.content.BroadcastReceiver
import android.content.Context
import android.content.Intent
import android.content.IntentFilter
import android.os.IBinder
import android.support.v4.content.LocalBroadcastManager
import android.widget.Toast
import kotlinx.coroutines.experimental.delay
import org.jetbrains.anko.doAsync
import tech.ula.model.AppDatabase
import tech.ula.model.entities.Filesystem
import tech.ula.model.entities.Session
import tech.ula.utils.* // ktlint-disable no-wildcard-imports

class ServerService : Service() {

    companion object {
        const val SERVER_SERVICE_RESULT = "tech.ula.ServerService.RESULT"
    }

    private val activeSessions: MutableMap<Long, Session> = mutableMapOf()
    private var progressBarActive = false
    private lateinit var lastActivatedSession: Session
    private lateinit var lastActivatedFilesystem: Filesystem

    private lateinit var broadcaster: LocalBroadcastManager

    private val downloadList = ArrayList<Long>()

    private val downloadedList = ArrayList<Long>()

    private val downloadBroadcastReceiver = object : BroadcastReceiver() {
        override fun onReceive(context: Context?, intent: Intent?) {
            val downloadedId = intent?.getLongExtra(DownloadManager.EXTRA_DOWNLOAD_ID, -1)
            downloadedId?.let { downloadedList.add(it) }
        }
    }

    private lateinit var downloadUtility: DownloadUtility

    private val notificationManager: NotificationUtility by lazy {
        NotificationUtility(this)
    }

    private val filesystemUtility by lazy {
        FilesystemUtility(this)
    }

    private val fileUtility by lazy {
        FileUtility(this)
    }

    private val serverUtility by lazy {
        ServerUtility(this)
    }

    private val clientUtility by lazy {
        ClientUtility(this)
    }

    private val filesystemExtractLogger = { line: String -> Unit
        updateProgressBar(getString(R.string.progress_setting_up),
                getString(R.string.progress_setting_up_extract_text, line))
    }

    override fun onCreate() {
        broadcaster = LocalBroadcastManager.getInstance(this)
        registerReceiver(downloadBroadcastReceiver, IntentFilter(DownloadManager.ACTION_DOWNLOAD_COMPLETE))
    }

    override fun onDestroy() {
        unregisterReceiver(downloadBroadcastReceiver)
        super.onDestroy()
    }

    override fun onBind(intent: Intent?): IBinder? {
        return null
    }

    override fun onStartCommand(intent: Intent, flags: Int, startId: Int): Int {
        super.onStartCommand(intent, flags, startId)

        val intentType = intent.getStringExtra("type")
        when (intentType) {
            "start" -> {
                val session: Session = intent.getParcelableExtra("session")
                val filesystem: Filesystem = intent.getParcelableExtra("filesystem")
                startSession(session, filesystem)
            }
            "continue" -> continueStartSession()
            "kill" -> {
                val session: Session = intent.getParcelableExtra("session")
                killSession(session)
            }
            "filesystemIsBeingDeleted" -> {
                val filesystemId: Long = intent.getLongExtra("filesystemId", -1)
                cleanUpFilesystem(filesystemId)
            }
            "forceAssetUpdate" -> {
                val session: Session = intent.getParcelableExtra("session")
                val filesystem: Filesystem = intent.getParcelableExtra("filesystem")
                forceAssetUpdate(session, filesystem)
            }
            "isProgressBarActive" -> isProgressBarActive()
        }
        return Service.START_STICKY
    }

    // Used in conjunction with manifest attribute `android:stopWithTask="true"`
    // to clean up when app is swiped away.
    override fun onTaskRemoved(rootIntent: Intent?) {
        super.onTaskRemoved(rootIntent)
        stopForeground(true)
        stopSelf()
    }

    private fun addSession(session: Session) {
        activeSessions[session.pid] = session
        startForeground(NotificationUtility.serviceNotificationId, notificationManager.buildPersistentServiceNotification())
    }

    private fun removeSession(session: Session) {
        activeSessions.remove(session.pid)
        if (activeSessions.isEmpty()) {
            stopForeground(true)
            stopSelf()
        }
    }

    private fun startSession(session: Session, filesystem: Filesystem) {
        lastActivatedSession = session
        lastActivatedFilesystem = filesystem
        val filesystemDirectoryName = filesystem.id.toString()

        lastActivatedSession.isExtracted = fileUtility
                .statusFileExists(filesystemDirectoryName, ".success_filesystem_extraction")

        downloadUtility = DownloadUtility(this@ServerService,
                lastActivatedSession,
                lastActivatedFilesystem)

        if (!downloadUtility.networkIsEnabled()) {
            if (session.isExtracted || filesystem.isDownloaded) {
                continueStartSession()
                return
            }
            val resultIntent = Intent(SERVER_SERVICE_RESULT)
            resultIntent.putExtra("type", "networkUnavailable")

            if (!lastActivatedSession.isInstalled()) return
        }

        if (downloadUtility.largeAssetRequiredAndNoWifi()) {
                displayNetworkChoices()
        } else {
                continueStartSession()
        }
    }

    private fun continueStartSession() {
        val filesystemDirectoryName = lastActivatedSession.filesystemId.toString()
        var assetsWereDownloaded = false

        launchAsync {
            startProgressBar()

            asyncAwait {
<<<<<<< HEAD
                downloadList.clear()
                downloadedList.clear()
                downloadList.addAll(downloadManager.downloadRequirements(
                        !lastActivatedSession.isInstalled()))

                if (downloadList.isNotEmpty())
                    assetsWereDownloaded = true

                while (downloadList.size != downloadedList.size) {
                    updateProgressBar(getString(R.string.progress_downloading),
                            getString(R.string.progress_downloading_out_of,
                                    downloadedList.size,
                                    downloadList.size))
                    delay(500)
                }

                if (assetsWereDownloaded) {
                    fileManager.moveAssetsToCorrectSharedDirectory()
                    fileManager.correctFilePermissions(lastActivatedFilesystem.distributionType)
                }
=======
                assetsWereDownloaded = downloadAssets()
>>>>>>> c6bad7f4
            }

            updateProgressBar(getString(R.string.progress_setting_up), "")
            if (assetsWereDownloaded || !filesystemUtility.assetsArePresent(filesystemDirectoryName)) {
                asyncAwait {
                    val distType = lastActivatedFilesystem.distributionType
                    fileUtility.copyDistributionAssetsToFilesystem(filesystemDirectoryName, distType)
                    if (!lastActivatedSession.isExtracted) {
                        filesystemUtility.extractFilesystem(filesystemDirectoryName, filesystemExtractLogger)
                    }
                }

                if (!fileUtility.statusFileExists(filesystemDirectoryName, ".success_filesystem_extraction")) {
                    Toast.makeText(this@ServerService, R.string.filesystem_extraction_failed, Toast.LENGTH_LONG).show()
                    killProgressBar()
                    return@launchAsync
                }
                filesystemUtility.removeRootfsFilesFromFilesystem(filesystemDirectoryName)
                lastActivatedSession.isExtracted = true
            }

            updateProgressBar(getString(R.string.progress_starting), "")
            asyncAwait {

                lastActivatedSession.pid = serverUtility.startServer(lastActivatedSession)
                addSession(lastActivatedSession)

                while (!serverUtility.isServerRunning(lastActivatedSession)) {
                    delay(500)
                }
            }

            asyncAwait {
                clientUtility.startClient(lastActivatedSession)
            }

            lastActivatedSession.active = true
            updateSession(lastActivatedSession)

            killProgressBar()
        }
    }

    private suspend fun downloadAssets(updateIsBeingForced: Boolean = false): Boolean {
        updateProgressBar(getString(R.string.progress_downloading),
                getString(R.string.progress_downloading_check_updates))

        var assetsWereDownloaded = false
        downloadList.clear()
        downloadedList.clear()
        downloadList.addAll(downloadUtility.downloadRequirements(updateIsBeingForced))

        if (downloadList.isNotEmpty())
            assetsWereDownloaded = true

        while (downloadList.size != downloadedList.size) {
            updateProgressBar(getString(R.string.progress_downloading),
                    getString(R.string.progress_downloading_out_of,
                            downloadedList.size,
                            downloadList.size))
            delay(500)
        }

        if (assetsWereDownloaded) {
            fileUtility.moveDownloadedAssetsToSharedSupportDirectory()
            fileUtility.correctFilePermissions()
        }

        return assetsWereDownloaded
    }

    private fun killSession(session: Session) {
        serverUtility.stopService(session)
        removeSession(session)
        session.active = false
        updateSession(session)
    }

    private fun cleanUpFilesystem(filesystemId: Long) {
        if (filesystemId == (-1).toLong()) {
            throw Exception("Did not receive filesystemId")
        }

        activeSessions.values.filter { it.filesystemId == filesystemId }
                .forEach { killSession(it) }

        filesystemUtility.deleteFilesystem(filesystemId)
    }

    private fun forceAssetUpdate(session: Session, filesystem: Filesystem) {
        downloadUtility = DownloadUtility(this, session, filesystem)
        var assetsWereDownloaded = true
        launchAsync {
            asyncAwait { assetsWereDownloaded = downloadAssets(updateIsBeingForced = true) }
            killProgressBar()
            if (!assetsWereDownloaded) {
                Toast.makeText(this@ServerService, R.string.no_assets_need_updating, Toast.LENGTH_LONG).show()
                return@launchAsync
            }
            fileUtility.copyDistributionAssetsToFilesystem(filesystem.id.toString(), filesystem.distributionType)
        }
    }

    private fun startProgressBar() {
        val intent = Intent(SERVER_SERVICE_RESULT)
        intent.putExtra("type", "startProgressBar")
        broadcaster.sendBroadcast(intent)

        progressBarActive = true
    }

    private fun killProgressBar() {
        val intent = Intent(SERVER_SERVICE_RESULT)
        intent.putExtra("type", "killProgressBar")
        broadcaster.sendBroadcast(intent)

        progressBarActive = false
    }

    private fun updateProgressBar(step: String, details: String) {
        val intent = Intent(SERVER_SERVICE_RESULT)
        intent.putExtra("type", "updateProgressBar")
        intent.putExtra("step", step)
        intent.putExtra("details", details)
        broadcaster.sendBroadcast(intent)
    }

    private fun isProgressBarActive() {
        val intent = Intent(SERVER_SERVICE_RESULT)
        intent.putExtra("type", "isProgressBarActive")
        intent.putExtra("isProgressBarActive", progressBarActive)
        broadcaster.sendBroadcast(intent)
    }

    private fun updateSession(session: Session) {
        doAsync { AppDatabase.getInstance(this@ServerService).sessionDao().updateSession(session) }
    }

    private fun displayNetworkChoices() {
        val intent = Intent(SERVER_SERVICE_RESULT)
        intent.putExtra("type", "displayNetworkChoices")
        broadcaster.sendBroadcast(intent)
    }
}<|MERGE_RESOLUTION|>--- conflicted
+++ resolved
@@ -151,7 +151,7 @@
             val resultIntent = Intent(SERVER_SERVICE_RESULT)
             resultIntent.putExtra("type", "networkUnavailable")
 
-            if (!lastActivatedSession.isInstalled()) return
+            if (!lastActivatedSession.isExtracted) return
         }
 
         if (downloadUtility.largeAssetRequiredAndNoWifi()) {
@@ -169,30 +169,7 @@
             startProgressBar()
 
             asyncAwait {
-<<<<<<< HEAD
-                downloadList.clear()
-                downloadedList.clear()
-                downloadList.addAll(downloadManager.downloadRequirements(
-                        !lastActivatedSession.isInstalled()))
-
-                if (downloadList.isNotEmpty())
-                    assetsWereDownloaded = true
-
-                while (downloadList.size != downloadedList.size) {
-                    updateProgressBar(getString(R.string.progress_downloading),
-                            getString(R.string.progress_downloading_out_of,
-                                    downloadedList.size,
-                                    downloadList.size))
-                    delay(500)
-                }
-
-                if (assetsWereDownloaded) {
-                    fileManager.moveAssetsToCorrectSharedDirectory()
-                    fileManager.correctFilePermissions(lastActivatedFilesystem.distributionType)
-                }
-=======
                 assetsWereDownloaded = downloadAssets()
->>>>>>> c6bad7f4
             }
 
             updateProgressBar(getString(R.string.progress_setting_up), "")
@@ -257,8 +234,8 @@
         }
 
         if (assetsWereDownloaded) {
-            fileUtility.moveDownloadedAssetsToSharedSupportDirectory()
-            fileUtility.correctFilePermissions()
+            fileUtility.moveAssetsToCorrectSharedDirectory()
+            fileUtility.correctFilePermissions(lastActivatedFilesystem.distributionType)
         }
 
         return assetsWereDownloaded

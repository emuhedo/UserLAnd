package tech.ula.utils

import android.content.res.Resources
import kotlinx.coroutines.experimental.delay
import tech.ula.R
import tech.ula.model.daos.FilesystemDao
import tech.ula.model.daos.SessionDao
import tech.ula.model.entities.Asset
import tech.ula.model.entities.Filesystem
import tech.ula.model.entities.Session
import tech.ula.model.repositories.AssetRepository

class SessionController(
    private val assetRepository: AssetRepository,
    private val filesystemUtility: FilesystemUtility
) {

    @Throws // If device architecture is unsupported
    suspend fun findAppsFilesystems(
        requiredFilesystemType: String,
        filesystemDao: FilesystemDao,
        buildWrapper: BuildWrapper = BuildWrapper()
    ): Filesystem {
        val potentialAppFilesystem = asyncAwait {
            filesystemDao.findAppsFilesytemByType(requiredFilesystemType)
        }

        if (potentialAppFilesystem.isEmpty()) {
            val deviceArchitecture = buildWrapper.getArchType()
            val fsToInsert = Filesystem(0, name = "apps", archType = deviceArchitecture,
                    distributionType = requiredFilesystemType, isAppsFilesystem = true)
            asyncAwait { filesystemDao.insertFilesystem(fsToInsert) }
        }

        return asyncAwait { filesystemDao.findAppsFilesytemByType(requiredFilesystemType).first() }
    }

    suspend fun findAppSession(
        appName: String,
        serviceType: String,
        appsFilesystem: Filesystem,
        sessionDao: SessionDao
    ): Session {
        val potentialAppSession = asyncAwait {
<<<<<<< HEAD
            sessionDao.findAppsSession(appName)
=======
            sessionDao.findAppsSession(appName, serviceType)
>>>>>>> 87f04b53
        }

        if (potentialAppSession.isEmpty()) {
            val clientType = if (serviceType == "ssh") "ConnectBot" else "bVNC" // TODO update clients dynamically somehow
            val sessionToInsert = Session(id = 0, name = appName, filesystemId = appsFilesystem.id,
                    filesystemName = appsFilesystem.name, serviceType = serviceType,
                    clientType = clientType, username = "user", isAppsSession = true) // TODO update username and password dynamically
            asyncAwait { sessionDao.insertSession(sessionToInsert) }
        }

        return asyncAwait {
<<<<<<< HEAD
            sessionDao.findAppsSession(appName).first()
=======
            sessionDao.findAppsSession(appName, serviceType).first()
>>>>>>> 87f04b53
        }
    }

    fun getAssetLists(): List<List<Asset>> {
        return try {
            assetRepository.retrieveAllRemoteAssetLists()
        } catch (err: Exception) {
            assetRepository.getCachedAssetLists()
        }
    }

    fun getDownloadRequirements(
        filesystem: Filesystem,
        assetLists: List<List<Asset>>,
        forceDownloads: Boolean,
        networkUtility: NetworkUtility
    ): DownloadRequirementsResult {
        var wifiRequired = false
        val requiredDownloads: List<Asset> = assetLists.map { assetList ->
            assetList.filter { asset ->
                val needsUpdate = assetRepository.doesAssetNeedToUpdated(asset)
                if (asset.isLarge && needsUpdate) {

                    // Avoid overhead of updating filesystems unless they will need to be
                    // extracted.
                    if (filesystemUtility.hasFilesystemBeenSuccessfullyExtracted("${filesystem.id}"))
                        return@filter false

                    if (!forceDownloads && !networkUtility.wifiIsEnabled()) {
                        wifiRequired = true
                        return@map listOf<Asset>()
                    }
                }
                needsUpdate
            }
        }.flatten()

        if (wifiRequired) return RequiresWifiResult(isRequired = true)
        return RequiredAssetsResult(requiredDownloads)
    }

    suspend fun downloadRequirements(
        requiredDownloads: List<Asset>,
        downloadBroadcastReceiver: DownloadBroadcastReceiver,
        downloadUtility: DownloadUtility,
        progressBarUpdater: (String, String) -> Unit,
        resources: Resources
    ) {
        val downloadedIds = ArrayList<Long>()
        downloadBroadcastReceiver.setDoOnReceived {
            downloadedIds.add(it)
            downloadUtility.setTimestampForDownloadedFile(it)
        }
        val downloadIds = downloadUtility.downloadRequirements(requiredDownloads)
        while (downloadIds.size != downloadedIds.size) {
            progressBarUpdater(resources.getString(R.string.progress_downloading),
                    resources.getString(R.string.progress_downloading_out_of,
                            downloadedIds.size, downloadIds.size))
            delay(500)
        }

        progressBarUpdater(resources.getString(R.string.progress_copying_downloads), "")
        downloadUtility.moveAssetsToCorrectLocalDirectory()
    }

    // Return value represents successful extraction. Also true if extraction is unnecessary.
    suspend fun extractFilesystemIfNeeded(filesystem: Filesystem, filesystemExtractLogger: (line: String) -> Unit): Boolean {
        val filesystemDirectoryName = "${filesystem.id}"
        if (!filesystemUtility.hasFilesystemBeenSuccessfullyExtracted(filesystemDirectoryName)) {
            filesystemUtility.copyDistributionAssetsToFilesystem(filesystemDirectoryName, filesystem.distributionType)

            return asyncAwait {
                filesystemUtility.extractFilesystem(filesystemDirectoryName, filesystemExtractLogger)
                while (!filesystemUtility.isExtractionComplete(filesystemDirectoryName)) {
                    delay(500)
                }
                return@asyncAwait filesystemUtility.hasFilesystemBeenSuccessfullyExtracted(filesystemDirectoryName)
            }
        }
        return true
    }

    fun ensureFilesystemHasRequiredAssets(filesystem: Filesystem) {
        val filesystemDirectoryName = "${filesystem.id}"
        val requiredDistributionAssets = assetRepository.getDistributionAssetsList(filesystem.distributionType)
        if (!filesystemUtility.areAllRequiredAssetsPresent(filesystemDirectoryName, requiredDistributionAssets)) {
            filesystemUtility.copyDistributionAssetsToFilesystem(filesystemDirectoryName, filesystem.distributionType)
            filesystemUtility.removeRootfsFilesFromFilesystem(filesystemDirectoryName)
        }
    }

    suspend fun activateSession(session: Session, serverUtility: ServerUtility): Session {
        session.pid = serverUtility.startServer(session)

        while (!serverUtility.isServerRunning(session)) {
            delay(500)
        }

        return session
    }
}

sealed class DownloadRequirementsResult
data class RequiresWifiResult(val isRequired: Boolean) : DownloadRequirementsResult()
data class RequiredAssetsResult(val assetList: List<Asset>) : DownloadRequirementsResult()<|MERGE_RESOLUTION|>--- conflicted
+++ resolved
@@ -42,11 +42,7 @@
         sessionDao: SessionDao
     ): Session {
         val potentialAppSession = asyncAwait {
-<<<<<<< HEAD
             sessionDao.findAppsSession(appName)
-=======
-            sessionDao.findAppsSession(appName, serviceType)
->>>>>>> 87f04b53
         }
 
         if (potentialAppSession.isEmpty()) {
@@ -58,11 +54,8 @@
         }
 
         return asyncAwait {
-<<<<<<< HEAD
             sessionDao.findAppsSession(appName).first()
-=======
             sessionDao.findAppsSession(appName, serviceType).first()
->>>>>>> 87f04b53
         }
     }
 

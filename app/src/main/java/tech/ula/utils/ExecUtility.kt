--- conflicted
+++ resolved
@@ -1,15 +1,10 @@
 package tech.ula.utils
 
-<<<<<<< HEAD
-import android.preference.PreferenceManager
-=======
->>>>>>> 931fc49f
 import android.util.Log
 import java.io.BufferedReader
 import java.io.File
 import java.io.InputStream
 import java.util.ArrayList
-import java.util.HashMap
 import kotlin.text.Charsets.UTF_8
 
 class ExecUtility(val fileUtility: FileUtility, val preferenceUtility: PreferenceUtility) {
@@ -79,40 +74,10 @@
         buf.close()
     }
 
-<<<<<<< HEAD
-    fun wrapWithBusyboxAndExecute(targetDirectoryName: String, commandToWrap: String, listener: (String) -> Int = NOOP_CONSUMER, doWait: Boolean = true): Process {
-=======
     fun wrapWithBusyboxAndExecute(targetDirectoryName: String, commandToWrap: String, listener: (String) -> Any = NOOP_CONSUMER, doWait: Boolean = true): Process {
->>>>>>> 931fc49f
         val executionDirectory = fileUtility.createAndGetDirectory(targetDirectoryName)
         val command = arrayListOf("../support/busybox", "sh", "-c", commandToWrap)
 
-<<<<<<< HEAD
-        val preferences = PreferenceManager.getDefaultSharedPreferences(fileUtility.context) // TODO test this
-        val prootDebuggingEnabled = preferences.getBoolean("pref_proot_debug_enabled", false)
-        val prootDebuggingLevel =
-                if (prootDebuggingEnabled) preferences.getString("pref_proot_debug_level", "-1")
-                else "-1"
-        /* val prootFileLogging = preferences.getBoolean("pref_proot_local_file_enabled", false) */
-
-        val command = arrayListOf("../support/busybox", "sh", "-c")
-
-        val commandToAdd =
-                // TODO Fix this bug. If logging is enabled and it doesn't write to a file, isServerInProcTree can't find dropbear.
-                /*if(prootDebuggingEnabled && prootFileLogging) "$commandToWrap &> /mnt/sdcard/PRoot_Debug_Log"*/
-                if (prootDebuggingEnabled) "$commandToWrap &> /mnt/sdcard/PRoot_Debug_Log"
-                else commandToWrap
-
-        command.add(commandToAdd)
-
-        val env = hashMapOf("LD_LIBRARY_PATH" to (fileUtility.getSupportDirPath()),
-                "ROOT_PATH" to fileUtility.getFilesDirPath(),
-                "ROOTFS_PATH" to "${fileUtility.getFilesDirPath()}/$targetDirectoryName",
-                "PROOT_DEBUG_LEVEL" to prootDebuggingLevel)
-
-        return execLocal(executionDirectory, command, env, listener, doWait)
-=======
         return execLocal(executionDirectory, command, listener, doWait, wrapped = true)
->>>>>>> 931fc49f
     }
 }
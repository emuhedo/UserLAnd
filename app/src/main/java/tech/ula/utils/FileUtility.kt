package tech.ula.utils

import android.content.Context
import android.os.Environment
import android.util.Log
import java.io.File

// TODO refactor this class with a better name
class FileUtility(val context: Context) {

    private val execUtility by lazy {
        ExecUtility(this)
    }

    fun getSupportDirPath(): String {
        return "${context.filesDir.path}/support"
    }

    fun getFilesDirPath(): String {
        return context.filesDir.path
    }

    fun createAndGetDirectory(directory: String): File {
        val file = File("${getFilesDirPath()}/$directory")
        if (!file.exists()) file.mkdirs()
        return file
    }

    fun statusFileExists(filesystemName: String, filename: String): Boolean {
        val file = File("${getFilesDirPath()}/$filesystemName/support/$filename")
        return file.exists()
    }

    fun rootfsExists(distributionType: String): Boolean {
        val file = File("${getFilesDirPath()}/$distributionType/rootfs.tar.gz")
        return file.exists()
    }

    // Filename takes form of UserLAnd:<directory to place in>:<filename>
    fun moveAssetsToCorrectSharedDirectory(source: File = Environment.getExternalStoragePublicDirectory((Environment.DIRECTORY_DOWNLOADS))) {
        source.walkBottomUp()
                .filter { it.name.contains("UserLAnd:") }
                .forEach {
                    val contents = it.name.split(":")
                    val targetDestination = File("${getFilesDirPath()}/${contents[1]}/${contents[2]}")
                    it.copyTo(targetDestination, overwrite = true)
                    if (!it.delete())
                        Log.e("FileUtility", "Could not delete downloaded file: ${it.name}")
                }
    }

    fun copyDistributionAssetsToFilesystem(targetFilesystemName: String, distributionType: String) {
        val sharedDirectory = File("${getFilesDirPath()}/$distributionType")
        val targetDirectory = createAndGetDirectory("$targetFilesystemName/support")
        sharedDirectory.copyRecursively(targetDirectory, overwrite = true)
        targetDirectory.walkBottomUp().forEach {
            if (it.name == "support") {
                return
            }
            changePermission(it.name, "$targetFilesystemName/support")
        }
    }

    fun correctFilePermissions(distributionType: String) {
        val filePermissions = listOf(
<<<<<<< HEAD
                "proot" to "support",
                "killProcTree.sh" to "support",
                "isServerInProcTree.sh" to "support",
                "busybox" to "support",
                "libtalloc.so.2" to "support",
                "execInProot.sh" to "support",
                "startSSHServer.sh" to distributionType,
                "startVNCServer.sh" to distributionType,
                "startVNCServerStep2.sh" to distributionType,
                "busybox" to distributionType,
                "libdisableselinux.so" to distributionType)
        filePermissions.forEach { (file, subdirectory) -> changePermission(file, subdirectory) }
=======
                Triple("proot", "support", "0777"),
                Triple("killProcTree.sh", "support", "0777"),
                Triple("isServerInProcTree.sh", "support", "0777"),
                Triple("busybox", "support", "0777"),
                Triple("libtalloc.so.2", "support", "0777"),
                Triple("execInProot.sh", "support", "0777"),
                Triple("startSSHServer.sh", "debian", "0777"),
                Triple("startVNCServer.sh", "debian", "0777"),
                Triple("startVNCServerStep2.sh", "debian", "0777"),
                Triple("busybox", "debian", "0777"),
                Triple("libdisableselinux.so", "debian", "0777")
        )
        filePermissions.forEach { (file, subdirectory, permissions) -> changePermission(file, subdirectory, permissions) }
>>>>>>> 1716bf02
    }

    private fun changePermission(filename: String, subdirectory: String) {
        val executionDirectory = createAndGetDirectory(subdirectory)
        val commandToRun = arrayListOf("chmod", "0777", filename)
        execUtility.execLocal(executionDirectory, commandToRun, listener = ExecUtility.EXEC_DEBUG_LOGGER)
    }
}<|MERGE_RESOLUTION|>--- conflicted
+++ resolved
@@ -63,7 +63,6 @@
 
     fun correctFilePermissions(distributionType: String) {
         val filePermissions = listOf(
-<<<<<<< HEAD
                 "proot" to "support",
                 "killProcTree.sh" to "support",
                 "isServerInProcTree.sh" to "support",
@@ -76,21 +75,6 @@
                 "busybox" to distributionType,
                 "libdisableselinux.so" to distributionType)
         filePermissions.forEach { (file, subdirectory) -> changePermission(file, subdirectory) }
-=======
-                Triple("proot", "support", "0777"),
-                Triple("killProcTree.sh", "support", "0777"),
-                Triple("isServerInProcTree.sh", "support", "0777"),
-                Triple("busybox", "support", "0777"),
-                Triple("libtalloc.so.2", "support", "0777"),
-                Triple("execInProot.sh", "support", "0777"),
-                Triple("startSSHServer.sh", "debian", "0777"),
-                Triple("startVNCServer.sh", "debian", "0777"),
-                Triple("startVNCServerStep2.sh", "debian", "0777"),
-                Triple("busybox", "debian", "0777"),
-                Triple("libdisableselinux.so", "debian", "0777")
-        )
-        filePermissions.forEach { (file, subdirectory, permissions) -> changePermission(file, subdirectory, permissions) }
->>>>>>> 1716bf02
     }
 
     private fun changePermission(filename: String, subdirectory: String) {

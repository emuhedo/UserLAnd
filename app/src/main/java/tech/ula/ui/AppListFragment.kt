package tech.ula.ui

import android.app.Activity
import android.arch.lifecycle.Observer
import android.arch.lifecycle.ViewModelProviders
import android.content.Context
import android.content.Intent
import android.os.Bundle
import android.support.v4.app.Fragment
import android.support.v4.widget.SwipeRefreshLayout
import android.view.* // ktlint-disable no-wildcard-imports
import android.widget.AdapterView
import android.widget.TextView
import androidx.navigation.fragment.NavHostFragment
import kotlinx.android.synthetic.main.frag_app_list.*
<<<<<<< HEAD
import tech.ula.OnFragmentDataPassed
=======
import org.jetbrains.anko.bundleOf
>>>>>>> 9405b3e7
import tech.ula.R
import tech.ula.ServerService
import tech.ula.model.entities.App
import tech.ula.model.remote.GithubAppsFetcher
import tech.ula.model.repositories.AppsRepository
import tech.ula.model.repositories.RefreshStatus
import tech.ula.model.repositories.UlaDatabase
import tech.ula.utils.arePermissionsGranted
import tech.ula.viewmodel.AppListViewModel
import tech.ula.viewmodel.AppListViewModelFactory

class AppListFragment : Fragment() {

    private lateinit var activityContext: Activity
    private lateinit var dataPasser: OnFragmentDataPassed

    private lateinit var appList: List<App>
    private lateinit var appAdapter: AppListAdapter

    private val appListViewModel: AppListViewModel by lazy {
        val ulaDatabase = UlaDatabase.getInstance(activityContext)
        val appsRepository = AppsRepository(ulaDatabase.appsDao(), GithubAppsFetcher("${activityContext.filesDir}"))
        ViewModelProviders.of(this, AppListViewModelFactory(appsRepository)).get(AppListViewModel::class.java)
    }

    private val appChangeObserver = Observer<List<App>> {
        it?.let {
            appList = it
            appAdapter = AppListAdapter(activityContext, appList)
            list_apps.adapter = appAdapter
            setPulldownPromptVisibilityForAppList()
        }
    }

    override fun onAttach(context: Context?) {
        super.onAttach(context)
        dataPasser = context as OnFragmentDataPassed
    }

    override fun onCreate(savedInstanceState: Bundle?) {
        super.onCreate(savedInstanceState)
        setHasOptionsMenu(true)
    }

    override fun onCreateOptionsMenu(menu: Menu, inflater: MenuInflater) {
        super.onCreateOptionsMenu(menu, inflater)
        inflater.inflate(R.menu.menu_create, menu)
    }

    override fun onOptionsItemSelected(item: MenuItem): Boolean {
        return super.onOptionsItemSelected(item)
    }

    override fun onCreateView(inflater: LayoutInflater, container: ViewGroup?, savedInstanceState: Bundle?): View? {
        return inflater.inflate(R.layout.frag_app_list, container, false)
    }

    override fun onActivityCreated(savedInstanceState: Bundle?) {
        super.onActivityCreated(savedInstanceState)
        activityContext = activity!!
        appListViewModel.getAllApps().observe(viewLifecycleOwner, appChangeObserver)
        registerForContextMenu(list_apps)
        list_apps.onItemClickListener = AdapterView.OnItemClickListener {
            _, _, position, _ ->
<<<<<<< HEAD
            if (arePermissionsGranted(activityContext)) {
                val selectedApp = appList[position]
                println("Clicked on APP: ${selectedApp.name}")
                val serviceIntent = Intent(activityContext, ServerService::class.java)
                        .putExtra("type", "startApp")
                        .putExtra("app", selectedApp)
                        .putExtra("serviceType", "ssh")
                activityContext.startService(serviceIntent)
            } else {
                passDataToActivity("permissionsRequired")
            }
=======
            val selectedApp = appList[position]

            // TODO: Only show if not installed
            showAppDetails(app = selectedApp)
        }

        val swipeLayout = activityContext.findViewById<SwipeRefreshLayout>(R.id.swipe_refresh)
        swipeLayout.setOnRefreshListener(
                SwipeRefreshLayout.OnRefreshListener {
                    appListViewModel.refreshAppsList()
                    while (appListViewModel.getRefreshStatus() == RefreshStatus.ACTIVE) {
                        Thread.sleep(500)
                    }

                    setPulldownPromptVisibilityForAppList()
                    swipeLayout.isRefreshing = false
                }
        )
    }

    fun setPulldownPromptVisibilityForAppList() {
        val empty_apps = activityContext.findViewById<TextView>(R.id.empty_apps_list)
        empty_apps.visibility = when (appList.isEmpty()) {
            true -> View.VISIBLE
            false -> View.INVISIBLE
>>>>>>> 9405b3e7
        }
    }

    override fun onCreateContextMenu(menu: ContextMenu, v: View, menuInfo: ContextMenu.ContextMenuInfo) {
        super.onCreateContextMenu(menu, v, menuInfo)
        activityContext.menuInflater.inflate(R.menu.context_menu_app_description, menu)
    }

    override fun onContextItemSelected(item: MenuItem): Boolean {
        val menuInfo = item.menuInfo as AdapterView.AdapterContextMenuInfo
        val position = menuInfo.position
        val app = appList[position]

        return when (item.itemId) {
            R.id.menu_item_app_details -> showAppDetails(app)
            else -> super.onContextItemSelected(item)
        }
    }

    private fun showAppDetails(app: App): Boolean {
        val bundle = bundleOf("app" to app)
        NavHostFragment.findNavController(this).navigate(R.id.menu_item_app_details, bundle)
        return true
    }

    private fun passDataToActivity(data: String) {
        dataPasser.onFragmentDataPassed(data)
    }
}<|MERGE_RESOLUTION|>--- conflicted
+++ resolved
@@ -13,11 +13,8 @@
 import android.widget.TextView
 import androidx.navigation.fragment.NavHostFragment
 import kotlinx.android.synthetic.main.frag_app_list.*
-<<<<<<< HEAD
 import tech.ula.OnFragmentDataPassed
-=======
 import org.jetbrains.anko.bundleOf
->>>>>>> 9405b3e7
 import tech.ula.R
 import tech.ula.ServerService
 import tech.ula.model.entities.App
@@ -82,7 +79,6 @@
         registerForContextMenu(list_apps)
         list_apps.onItemClickListener = AdapterView.OnItemClickListener {
             _, _, position, _ ->
-<<<<<<< HEAD
             if (arePermissionsGranted(activityContext)) {
                 val selectedApp = appList[position]
                 println("Clicked on APP: ${selectedApp.name}")
@@ -93,10 +89,9 @@
                 activityContext.startService(serviceIntent)
             } else {
                 passDataToActivity("permissionsRequired")
+                return
             }
-=======
-            val selectedApp = appList[position]
-
+          
             // TODO: Only show if not installed
             showAppDetails(app = selectedApp)
         }
@@ -120,7 +115,6 @@
         empty_apps.visibility = when (appList.isEmpty()) {
             true -> View.VISIBLE
             false -> View.INVISIBLE
->>>>>>> 9405b3e7
         }
     }
 

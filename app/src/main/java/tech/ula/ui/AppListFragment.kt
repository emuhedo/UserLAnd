package tech.ula.ui

import android.app.Activity
import android.app.AlertDialog
import android.arch.lifecycle.Observer
import android.arch.lifecycle.ViewModelProviders
import android.content.Context
import android.content.Intent
import android.os.Bundle
import android.support.v4.app.Fragment
import android.support.v4.widget.SwipeRefreshLayout
import android.view.* // ktlint-disable no-wildcard-imports
import android.widget.AdapterView
import android.widget.Toast
import androidx.navigation.fragment.NavHostFragment
import kotlinx.android.synthetic.main.frag_app_list.*
import tech.ula.OnFragmentDataPassed
import org.jetbrains.anko.bundleOf
import org.jetbrains.anko.find
import tech.ula.R
import tech.ula.ServerService
import tech.ula.model.entities.App
import tech.ula.model.entities.Session
import tech.ula.model.remote.GithubAppsFetcher
import tech.ula.model.repositories.AppsRepository
import tech.ula.model.repositories.RefreshStatus
import tech.ula.model.repositories.UlaDatabase
import tech.ula.utils.AppsPreferences
import tech.ula.utils.arePermissionsGranted
import tech.ula.viewmodel.AppListViewModel
import tech.ula.viewmodel.AppListViewModelFactory

class AppListFragment : Fragment() {

    private lateinit var activityContext: Activity
    private lateinit var dataPasser: OnFragmentDataPassed

    private lateinit var appList: List<App>
    private lateinit var appAdapter: AppListAdapter

    private lateinit var activeSessions: List<Session>

    private val appListPreferences by lazy {
        AppsPreferences(activityContext.getSharedPreferences("appLists", Context.MODE_PRIVATE))
    }

    private val appListViewModel: AppListViewModel by lazy {
        val ulaDatabase = UlaDatabase.getInstance(activityContext)
        val sessionDao = ulaDatabase.sessionDao()
        val appsDao = ulaDatabase.appsDao()
        val githubFetcher = GithubAppsFetcher("${activityContext.filesDir}")

        val appsRepository = AppsRepository(appsDao, githubFetcher, appListPreferences)
        ViewModelProviders.of(this, AppListViewModelFactory(appsRepository, sessionDao)).get(AppListViewModel::class.java)
    }

    private val appsAndActiveSessionObserver = Observer<Pair<List<App>, List<Session>>> {
        it?.let {
            appList = it.first
            activeSessions = it.second
            appAdapter = AppListAdapter(activityContext, appList, activeSessions)
            list_apps.adapter = appAdapter
            setPulldownPromptVisibilityForAppList()
        }
    }

    override fun onAttach(context: Context?) {
        super.onAttach(context)
        dataPasser = context as OnFragmentDataPassed
    }

    override fun onCreate(savedInstanceState: Bundle?) {
        super.onCreate(savedInstanceState)
        setHasOptionsMenu(true)
    }

    override fun onCreateOptionsMenu(menu: Menu, inflater: MenuInflater) {
        super.onCreateOptionsMenu(menu, inflater)
        inflater.inflate(R.menu.menu_create, menu)
    }

    override fun onCreateView(inflater: LayoutInflater, container: ViewGroup?, savedInstanceState: Bundle?): View? {
        return inflater.inflate(R.layout.frag_app_list, container, false)
    }

    override fun onActivityCreated(savedInstanceState: Bundle?) {
        super.onActivityCreated(savedInstanceState)
        activityContext = activity!!
        appListViewModel.getAppsAndActiveSessions().observe(viewLifecycleOwner, appsAndActiveSessionObserver)
        registerForContextMenu(list_apps)
        list_apps.onItemClickListener = AdapterView.OnItemClickListener {
            parent, _, position, _ ->
            val selectedItem = parent.getItemAtPosition(position) as AppsListItem
            when (selectedItem) {
                is AppSeparatorItem -> return@OnItemClickListener
                is AppItem -> {
                    val selectedApp = selectedItem.app
                    doAppItemClicked(selectedApp)
                }
<<<<<<< HEAD

                val preferredServiceType = appListViewModel.getAppServiceTypePreference(appList[position])
                if (preferredServiceType.isEmpty()) {
                    selectServiceTypePreference(selectedApp)
                } else {
                    val serviceIntent = Intent(activityContext, ServerService::class.java)
                            .putExtra("type", "startApp")
                            .putExtra("app", selectedApp)
                            .putExtra("serviceType", preferredServiceType.toLowerCase())

                    activityContext.startService(serviceIntent)
                }
            } else {
                passDataToActivity("permissionsRequired")
=======
>>>>>>> 196bfb25
            }
        }

        val swipeLayout = activityContext.findViewById<SwipeRefreshLayout>(R.id.swipe_refresh)
        swipeLayout.setOnRefreshListener {
                    appListViewModel.refreshAppsList()
                    while (appListViewModel.getRefreshStatus() == RefreshStatus.ACTIVE) {
                        Thread.sleep(500)
                    }

                    setPulldownPromptVisibilityForAppList()
                    swipeLayout.isRefreshing = false
                }
    }

    private fun doAppItemClicked(selectedApp: App) {
        if (arePermissionsGranted(activityContext)) {
            // TODO show description fragment if first time
            if (activeSessions.isNotEmpty()) {
                if (activeSessions.any { it.name == selectedApp.name }) {
                    val session = activeSessions.find { it.name == selectedApp.name }
                    val serviceIntent = Intent(activityContext, ServerService::class.java)
                            .putExtra("type", "restartRunningSession")
                            .putExtra("session", session)
                    activityContext.startService(serviceIntent)
                } else {
                    Toast.makeText(activityContext, R.string.single_session_supported, Toast.LENGTH_LONG)
                            .show()
                }
                return
            }

            val serviceIntent = Intent(activityContext, ServerService::class.java)
                    .putExtra("type", "startApp")
                    .putExtra("app", selectedApp)
                    .putExtra("serviceType", "ssh") // TODO update this dynamically based on user preference
            activityContext.startService(serviceIntent)
        } else {
            passDataToActivity("permissionsRequired")
        }
    }

    private fun setPulldownPromptVisibilityForAppList() {
        empty_apps_list.visibility = when (appList.isEmpty()) {
            true -> View.VISIBLE
            false -> View.INVISIBLE
        }
    }

    override fun onCreateContextMenu(menu: ContextMenu, v: View, menuInfo: ContextMenu.ContextMenuInfo) {
        super.onCreateContextMenu(menu, v, menuInfo)
        activityContext.menuInflater.inflate(R.menu.context_menu_apps, menu)
    }

    override fun onContextItemSelected(item: MenuItem): Boolean {
        val menuInfo = item.menuInfo as AdapterView.AdapterContextMenuInfo
        val position = menuInfo.position
        val selectedItem = list_apps.adapter.getItem(position) as AppsListItem
        return when (selectedItem) {
            is AppSeparatorItem -> true
            is AppItem -> {
                val app = selectedItem.app
                doContextItemSelected(app, item)
            }
        }
    }

    private fun doContextItemSelected(app: App, item: MenuItem): Boolean {
        return when (item.itemId) {
            R.id.menu_item_app_details -> showAppDetails(app)
            R.id.menu_item_stop_app -> stopApp(app)
            else -> super.onContextItemSelected(item)
        }
    }

    private fun showAppDetails(app: App): Boolean {
        val bundle = bundleOf("app" to app)
        NavHostFragment.findNavController(this).navigate(R.id.menu_item_app_details, bundle)
        return true
    }

    private fun stopApp(app: App): Boolean {
        val serviceIntent = Intent(activityContext, ServerService::class.java)
                .putExtra("type", "stopApp")
                .putExtra("app", app)
        activityContext.startService(serviceIntent)
        return true
    }

    private fun passDataToActivity(data: String) {
        dataPasser.onFragmentDataPassed(data)
    }

    private fun selectServiceTypePreference(selectedApp: App) {
        lateinit var dialog: AlertDialog

        val serviceTypes = arrayOf("SSH", "VNC")
        var preferredServiceType = "SSH"

        val builder = AlertDialog.Builder(activityContext)
                .setTitle("Always open with:")
                .setSingleChoiceItems(serviceTypes, 0) { _, selected ->
                    preferredServiceType = serviceTypes[selected]
                }

        builder.setPositiveButton("Continue") { _, _ ->
            appListViewModel.setAppServiceTypePreference(selectedApp, preferredServiceType)
            Toast.makeText(activityContext, "$preferredServiceType selected", Toast.LENGTH_SHORT).show()
        }

        dialog = builder.create()
        dialog.show()
    }
}<|MERGE_RESOLUTION|>--- conflicted
+++ resolved
@@ -97,8 +97,7 @@
                     val selectedApp = selectedItem.app
                     doAppItemClicked(selectedApp)
                 }
-<<<<<<< HEAD
-
+              
                 val preferredServiceType = appListViewModel.getAppServiceTypePreference(appList[position])
                 if (preferredServiceType.isEmpty()) {
                     selectServiceTypePreference(selectedApp)
@@ -112,8 +111,6 @@
                 }
             } else {
                 passDataToActivity("permissionsRequired")
-=======
->>>>>>> 196bfb25
             }
         }
 

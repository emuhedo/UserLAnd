--- conflicted
+++ resolved
@@ -10,11 +10,8 @@
 import kotlinx.android.synthetic.main.frag_app_details.*
 import tech.ula.R
 import tech.ula.model.entities.App
-<<<<<<< HEAD
 import tech.ula.utils.AppsPreferences
-=======
 import tech.ula.utils.LocalFileLocator
->>>>>>> c665f6b0
 
 class AppDetailsFragment : Fragment() {
 
@@ -35,12 +32,13 @@
     override fun onActivityCreated(savedInstanceState: Bundle?) {
         super.onActivityCreated(savedInstanceState)
 
-<<<<<<< HEAD
         activityContext = activity!!
+        val localFileLocator = LocalFileLocator(activityContext.filesDir.path, activityContext.resources)
 
+        apps_icon.setImageURI(localFileLocator.findIconUri(app.name))
         apps_title.text = app.name
-        apps_icon.setImageResource(R.drawable.octave)
-
+        apps_description.text = (localFileLocator.findAppDescription(app.name))
+      
         setupPreferredServiceTypeRadioGroup()
     }
 
@@ -56,13 +54,5 @@
             val selectedServiceType = if (R.id.apps_ssh_preference == checkedId) "SSH" else "VNC"
             appsPreferences.setAppServiceTypePreference(app.name, selectedServiceType)
         }
-=======
-        val activityContext = activity!!
-        val localFileLocator = LocalFileLocator(activityContext.filesDir.path, activityContext.resources)
-
-        apps_icon.setImageURI(localFileLocator.findIconUri(app.name))
-        apps_title.text = app.name
-        apps_description.text = (localFileLocator.findAppDescription(app.name))
->>>>>>> c665f6b0
     }
 }
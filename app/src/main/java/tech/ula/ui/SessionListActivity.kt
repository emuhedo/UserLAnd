package tech.ula.ui

import android.Manifest
import android.app.AlertDialog
import android.arch.lifecycle.Observer
import android.arch.lifecycle.ViewModelProviders
import android.content.BroadcastReceiver
import android.content.Context
import android.content.Intent
import android.content.IntentFilter
import android.content.pm.ActivityInfo
import android.content.pm.PackageManager
import android.net.Uri
import android.net.wifi.WifiManager
import android.os.Bundle
import android.preference.PreferenceManager
import android.support.v4.app.ActivityCompat
import android.support.v4.content.ContextCompat
import android.support.v4.content.LocalBroadcastManager
import android.support.v7.app.AppCompatActivity
import android.view.ContextMenu
import android.view.Menu
import android.view.MenuItem
import android.view.View
import android.view.animation.AlphaAnimation
import android.widget.AdapterView
<<<<<<< HEAD
import kotlinx.android.synthetic.main.frag_session_list.*
import kotlinx.android.synthetic.main.list_item_session.view.*
import kotlinx.coroutines.experimental.*
=======
import kotlinx.android.synthetic.main.activity_session_list.*
>>>>>>> 40e037e2
import org.jetbrains.anko.longToast
import tech.ula.BuildConfig
import tech.ula.R
import tech.ula.ServerService
import tech.ula.model.entities.Filesystem
import tech.ula.model.entities.Session
import tech.ula.viewmodel.SessionListViewModel
import tech.ula.utils.*

class SessionListActivity : AppCompatActivity() {

    private lateinit var sessionList: List<Session>
    private lateinit var sessionAdapter: SessionListAdapter

    private var activeSessions = false
    private lateinit var filesystemList: List<Filesystem>

    private val sessionListViewModel: SessionListViewModel by lazy {
        ViewModelProviders.of(this).get(SessionListViewModel::class.java)
    }

    private val sessionChangeObserver = Observer<List<Session>> {
        it?.let {
            sessionList = it

            for(session in sessionList) {
                if(session.active) session.active = serverUtility.isServerRunning(session)
            }
            activeSessions = sessionList.any { it.active }

            sessionAdapter = SessionListAdapter(this, sessionList)
            list_sessions.adapter = sessionAdapter
        }
    }

    private val filesystemChangeObserver = Observer<List<Filesystem>> {
        it?.let {
            filesystemList = it
        }
    }

    private val serverServiceBroadcastReceiver = object : BroadcastReceiver() {
        override fun onReceive(context: Context?, intent: Intent?) {
            this@SessionListActivity.runOnUiThread({
                if (intent != null) {
                    val type = intent.getStringExtra("type")
                    when (type) {
                        "startProgressBar" -> startProgressBar()
                        "updateProgressBar" -> updateProgressBar(intent)
                        "killProgressBar" -> killProgressBar()
                        "updateSession" -> updateSession(intent)
                        "displayWifiChoices" -> displayWifiChoices(intent)
                    }
                }
            })
        }
    }

    private val notificationManager by lazy {
        NotificationUtility(this)
    }

    private val filesystemUtility by lazy {
        FilesystemUtility(this)
    }

    private val serverUtility by lazy {
        ServerUtility(this)
    }

    private val clientUtility by lazy {
        ClientUtility(this)
    }

    private val permissionRequestCode = 1000

    override fun onCreate(savedInstanceState: Bundle?) {
        super.onCreate(savedInstanceState)
        setContentView(R.layout.frag_session_list)
//        setSupportActionBar(toolbar)
        supportActionBar?.setTitle(R.string.sessions)
        notificationManager.createServiceNotificationChannel() // Android O requirement

        if(!arePermissionsGranted()) {
            ActivityCompat.requestPermissions(this, arrayOf(
                    Manifest.permission.READ_EXTERNAL_STORAGE, Manifest.permission.WRITE_EXTERNAL_STORAGE),
                    permissionRequestCode)
        }

        val preferences = PreferenceManager.getDefaultSharedPreferences(this)
        val defaultPasswordMessageEnabled = preferences.getBoolean("pref_default_password_message_enabled", true)
        if(!defaultPasswordMessageEnabled) {
            text_session_list_default_password_message.visibility = View.GONE
        }

        sessionListViewModel.getAllSessions().observe(this, sessionChangeObserver)
        sessionListViewModel.getAllFilesystems().observe(this, filesystemChangeObserver)

        registerForContextMenu(list_sessions)
        list_sessions.onItemClickListener = AdapterView.OnItemClickListener {
            _, _, position, _ ->
            if(!arePermissionsGranted()) {
                showPermissionsNecessaryDialog()
                return@OnItemClickListener
            }

            val session = sessionList[position]
            if(!session.active) {
                if (!activeSessions) {
                    startSession(session)
                } else {
                    longToast(R.string.single_session_supported)
                }
            }
            else {
                clientUtility.startClient(session)
            }

        }

<<<<<<< HEAD
        registerReceiver(downloadBroadcastReceiver, IntentFilter(DownloadManager.ACTION_DOWNLOAD_COMPLETE))

//        fab.setOnClickListener { navigateToSessionEdit(Session(0, filesystemId = 0)) }

//        val bundle = Bundle()
//        bundle.putParcelable("session", Session(0, filesystemId = 0))
//        fab.setOnClickListener(Navigation.createNavigateOnClickListener(R.id.sessionEditActivity))

//        fab.setOnClickListener { view ->
//            val bundle = Bundle()
//            bundle.putParcelable("session", Session(0, filesystemId = 0))
//            view.findNavController().navigate(R.id.sessionEditActivity, bundle)
//        }
=======
        fab.setOnClickListener { navigateToSessionEdit(Session(0, filesystemId = 0)) }
>>>>>>> 40e037e2

    }

    override fun onStart() {
        super.onStart()
        LocalBroadcastManager.getInstance(this).registerReceiver(serverServiceBroadcastReceiver, IntentFilter(ServerService.SERVER_SERVICE_RESULT))
    }

    override fun onStop() {
        LocalBroadcastManager.getInstance(this).unregisterReceiver(serverServiceBroadcastReceiver)
        super.onStop()
    }

    override fun onRequestPermissionsResult(requestCode: Int, permissions: Array<out String>, grantResults: IntArray) {
        super.onRequestPermissionsResult(requestCode, permissions, grantResults)
        //TODO handle cases appropriately
        when(requestCode) {
            permissionRequestCode -> {
                if(!(grantResults.isNotEmpty() &&
                        grantResults[0] == PackageManager.PERMISSION_GRANTED &&
                        grantResults[1] == PackageManager.PERMISSION_GRANTED)) {
                    showPermissionsNecessaryDialog()
                }
                return
            }
        }
    }

    override fun onCreateOptionsMenu(menu: Menu): Boolean {
        menuInflater.inflate(R.menu.menu_options, menu)
        return true
    }

    override fun onOptionsItemSelected(item: MenuItem): Boolean {
        return super.onOptionsItemSelected(item)
//        return when (item.itemId) {
//            R.id.menu_item_settings -> navigateToSettings()
//            R.id.menu_item_help -> navigateToHelp()
//            else -> super.onOptionsItemSelected(item)
//        }
    }

    override fun onCreateContextMenu(menu: ContextMenu?, v: View?, menuInfo: ContextMenu.ContextMenuInfo?) {
        super.onCreateContextMenu(menu, v, menuInfo)
        menuInflater.inflate(R.menu.context_menu_sessions, menu)
    }

    override fun onContextItemSelected(item: MenuItem): Boolean {
        val menuInfo = item.menuInfo as AdapterView.AdapterContextMenuInfo
        val position = menuInfo.position
        val session = sessionList[position]
        return when(item.itemId) {
<<<<<<< HEAD
            R.id.menu_item_session_kill_service -> stopService(session)
//            R.id.menu_item_session_edit -> navigateToSessionEdit(session)
=======
            R.id.menu_item_session_kill_service -> killSession(session)
            R.id.menu_item_session_edit -> navigateToSessionEdit(session)
>>>>>>> 40e037e2
            R.id.menu_item_session_delete -> deleteSession(session)
            else -> super.onContextItemSelected(item)
        }
    }

    private fun arePermissionsGranted(): Boolean {
        return (ContextCompat.checkSelfPermission(this,
                Manifest.permission.READ_EXTERNAL_STORAGE) == PackageManager.PERMISSION_GRANTED &&

                ContextCompat.checkSelfPermission(this,
                Manifest.permission.WRITE_EXTERNAL_STORAGE) == PackageManager.PERMISSION_GRANTED)
    }

    private fun showPermissionsNecessaryDialog() {
        val builder = AlertDialog.Builder(this)
        builder.setMessage(R.string.alert_permissions_necessary_message)
                .setTitle(R.string.alert_permissions_necessary_title)
                .setPositiveButton(R.string.alert_permissions_necessary_request_button) {
                    dialog, _ ->
                    ActivityCompat.requestPermissions(this, arrayOf(
                            Manifest.permission.READ_EXTERNAL_STORAGE, Manifest.permission.WRITE_EXTERNAL_STORAGE),
                            permissionRequestCode)
                    dialog.dismiss()
                }
                .setNegativeButton(R.string.alert_permissions_necessary_settings_button, {
                    dialog, _ ->
                    val settingsIntent = Intent(
                            android.provider.Settings.ACTION_APPLICATION_DETAILS_SETTINGS,
                            Uri.parse("package:${BuildConfig.APPLICATION_ID}"))
                    startActivity(settingsIntent)
                    dialog.dismiss()
                })
                .setNeutralButton(R.string.alert_permissions_necessary_cancel_button, {
                    dialog, _ ->
                    dialog.dismiss()
                })
        builder.create().show()
    }


    private fun deleteSession(session: Session): Boolean {
        killSession(session)
        sessionListViewModel.deleteSessionById(session.id)
        return true
    }

    private fun navigateToFilesystemManagement(): Boolean {
        val intent = Intent(this, FilesystemListActivity::class.java)
        startActivity(intent)
        return true
    }

    private fun navigateToHelp(): Boolean {
//        val intent = Intent(this, HelpActivity::class.java)
//        startActivity(intent)
        return true
    }

    private fun navigateToSessionEdit(session: Session): Boolean {
        val intent = Intent(this, SessionEditActivity::class.java)
        intent.putExtra("session", session)
        intent.putExtra("editExisting", session.name != "")
        startActivity(intent)
        return true
    }

    private fun startSession(session: Session) {
        val filesystem = filesystemList.find { it.name == session.filesystemName }
        val serviceIntent = Intent(this@SessionListActivity, ServerService::class.java)
        serviceIntent.putExtra("session", session)
        serviceIntent.putExtra("filesystem", filesystem)
        serviceIntent.putExtra("type", "start")
        startService(serviceIntent)
    }

    private fun continueStartSession(session: Session) {
        val filesystem = filesystemList.find { it.name == session.filesystemName }
        val serviceIntent = Intent(this@SessionListActivity, ServerService::class.java)
        serviceIntent.putExtra("continue", session)
        serviceIntent.putExtra("filesystem", filesystem)
        serviceIntent.putExtra("type", "start")
        startService(serviceIntent)
    }

    private fun killSession(session: Session): Boolean {
        if(session.active) {
            val serviceIntent = Intent(this@SessionListActivity, ServerService::class.java)
            serviceIntent.putExtra("session", session)
            serviceIntent.putExtra("type", "kill")
            startService(serviceIntent)
        }
        return true
    }

    private fun startProgressBar() {
        requestedOrientation = ActivityInfo.SCREEN_ORIENTATION_NOSENSOR
        val inAnimation = AlphaAnimation(0f, 1f)
        inAnimation.duration = 200
        layout_progress.animation = inAnimation
        layout_progress.visibility = View.VISIBLE
    }

    private fun killProgressBar() {
        val outAnimation = AlphaAnimation(1f, 0f)
        outAnimation.duration = 200
        layout_progress.animation = outAnimation
        layout_progress.visibility = View.GONE
        requestedOrientation = ActivityInfo.SCREEN_ORIENTATION_SENSOR
    }

    private fun updateProgressBar(intent: Intent) {
        val step = intent.getStringExtra("step")
        val details = intent.getStringExtra("details")
        text_session_list_progress_step.text = step
        text_session_list_progress_details.text = details
    }

    private fun updateSession(intent: Intent) {
        val session = intent.getParcelableExtra<Session>("session")
        sessionListViewModel.updateSession(session)
    }

    private fun displayWifiChoices(intent: Intent) {
        var session = intent.getParcelableExtra<Session>("session")
        val filesystem = filesystemList.find { it.name == session.filesystemName }
        val archType = filesystemUtility.getArchType()
        val distType = filesystem!!.distributionType
        val downloadManager = DownloadUtility(this@SessionListActivity, archType, distType)
        launchAsync {
            val result = downloadManager.displayWifiChoices()
            when (result) {
                DownloadUtility.TURN_ON_WIFI -> {
                    startActivity(Intent(WifiManager.ACTION_PICK_WIFI_NETWORK))
                    killProgressBar()
                }
                DownloadUtility.CANCEL -> {
                    killProgressBar()
                }
                else -> {
                    continueStartSession(session)
                }
            }
        }
    }

}<|MERGE_RESOLUTION|>--- conflicted
+++ resolved
@@ -24,13 +24,10 @@
 import android.view.View
 import android.view.animation.AlphaAnimation
 import android.widget.AdapterView
-<<<<<<< HEAD
 import kotlinx.android.synthetic.main.frag_session_list.*
 import kotlinx.android.synthetic.main.list_item_session.view.*
 import kotlinx.coroutines.experimental.*
-=======
 import kotlinx.android.synthetic.main.activity_session_list.*
->>>>>>> 40e037e2
 import org.jetbrains.anko.longToast
 import tech.ula.BuildConfig
 import tech.ula.R
@@ -151,24 +148,6 @@
 
         }
 
-<<<<<<< HEAD
-        registerReceiver(downloadBroadcastReceiver, IntentFilter(DownloadManager.ACTION_DOWNLOAD_COMPLETE))
-
-//        fab.setOnClickListener { navigateToSessionEdit(Session(0, filesystemId = 0)) }
-
-//        val bundle = Bundle()
-//        bundle.putParcelable("session", Session(0, filesystemId = 0))
-//        fab.setOnClickListener(Navigation.createNavigateOnClickListener(R.id.sessionEditActivity))
-
-//        fab.setOnClickListener { view ->
-//            val bundle = Bundle()
-//            bundle.putParcelable("session", Session(0, filesystemId = 0))
-//            view.findNavController().navigate(R.id.sessionEditActivity, bundle)
-//        }
-=======
-        fab.setOnClickListener { navigateToSessionEdit(Session(0, filesystemId = 0)) }
->>>>>>> 40e037e2
-
     }
 
     override fun onStart() {
@@ -220,13 +199,8 @@
         val position = menuInfo.position
         val session = sessionList[position]
         return when(item.itemId) {
-<<<<<<< HEAD
-            R.id.menu_item_session_kill_service -> stopService(session)
-//            R.id.menu_item_session_edit -> navigateToSessionEdit(session)
-=======
             R.id.menu_item_session_kill_service -> killSession(session)
             R.id.menu_item_session_edit -> navigateToSessionEdit(session)
->>>>>>> 40e037e2
             R.id.menu_item_session_delete -> deleteSession(session)
             else -> super.onContextItemSelected(item)
         }
